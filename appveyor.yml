# http://www.appveyor.com/docs/appveyor-yml

version: "{build}-{branch}"

cache:
  - '%APPDATA%\npm-cache'
  - '%USERPROFILE%\.electron'

init:
  - git --version
  - git config --global core.autocrlf false
  - git config --global user.name "AppVeyor"
  - git config --global user.email "appveyor@ci.appveyor.com"
  - go version
  - go env

environment:
  matrix:
  - nodejs_version: "4"
  - nodejs_version: "5"
  global:
    GOPATH: c:\gopath
    GITHUB_TOKEN:
      secure: 2E6+EjsBQq8Fp5aZzJVyf9LmSC1vfjzxUIYnIZdhNLn5EXk65zMrKewVTJFKPUV0

platform:
  - x86
  - x64

install:
  - ps: |
      Write-Host "Build directory: " -NoNewLine
      Write-Host $env:APPVEYOR_BUILD_FOLDER -ForegroundColor "Green"
      Write-Host "Build number: " -NoNewLine
      Write-Host $env:APPVEYOR_BUILD_NUMBER -ForegroundColor "Green"
      Write-Host "Branch: " -NoNewLine
      Write-Host $env:APPVEYOR_REPO_BRANCH -ForegroundColor "Green"
      Write-Host "Tag: " -NoNewLine
      Write-Host $env:APPVEYOR_REPO_TAG_NAME -ForegroundColor "Green"
      Write-Host "Commit: " -NoNewLine
      Write-Host $env:APPVEYOR_REPO_COMMIT -ForegroundColor "Green"
      Write-Host "Commit timestamp: " -NoNewLine
      Write-Host $env:APPVEYOR_REPO_COMMIT_TIMESTAMP -ForegroundColor "Green"
  - set PATH=%GOPATH%\bin;%PATH%
  - go get github.com/cheton/github-release
  - github-release --version
  - ps: Install-Product node $env:nodejs_version $env:platform
  - npm install -g npm
  - npm install

build_script:
  - node --version
  - npm --version
  - npm run build

deploy_script:
  - ps: |
      if ($env:nodejs_version -eq '4' -And $env:platform -eq 'x86') {
        npm run electron-builder:win32-ia32
        pushd output
        7z a -r cnc-win32-ia32.zip cnc-win32-ia32 > $NULL
        popd
        if ($env:APPVEYOR_REPO_TAG -eq 'false' -or $env:APPVEYOR_REPO_TAG -eq 'False') {
            bash -c 'scripts/github-release.sh --user="cheton" --repo="cnc" --tag="${APPVEYOR_REPO_BRANCH}-latest" --name="cnc-${APPVEYOR_REPO_BRANCH}-latest-win32-ia32.zip" --file="output/cnc-win32-ia32.zip"'
        } else {
            rename "output\cnc-win32-ia32.zip" "output\cnc-%APPVEYOR_REPO_TAG%-win32-ia32.zip"
        }
      }
  - ps: |
      if ($env:nodejs_version -eq '4' -And $env:platform -eq 'x64') {
        npm run electron-builder:win32-x64
        pushd output
        7z a -r cnc-win32-x64.zip cnc-win32-x64 > $NULL
        popd
        if ($env:APPVEYOR_REPO_TAG -eq 'false' -or $env:APPVEYOR_REPO_TAG -eq 'False') {
            bash -c 'scripts/github-release.sh --user="cheton" --repo="cnc" --tag="${APPVEYOR_REPO_BRANCH}-latest" --name="cnc-${APPVEYOR_REPO_BRANCH}-latest-win32-x64.zip" --file="output/cnc-win32-x64.zip"'
        } else {
            rename "output\cnc-win32-x64.zip" "output\cnc-%APPVEYOR_REPO_TAG%-win32-x64.zip"
        }
      }

test: off

# Packaging artifacts
# https://www.appveyor.com/docs/packaging-artifacts
artifacts:
<<<<<<< HEAD
  - path: 'output\cnc-*.zip'
=======
  - path: 'output/cnc-*-win32-ia32.zip'
    type: zip
  - path: 'output/cnc-*-win32-x64.zip'
>>>>>>> 43f75cb4
    type: zip

# Publishing artifacts to GitHub Releases
# https://www.appveyor.com/docs/deployment/github
deploy:
  provider: GitHub
  auth_token:
    secure: IZ0tfrzBdm07S3zt3Hli+p1BbHkTJf4SfZMH2VcOU7k89lpOFyAolYf7zID6VKSJ
  artifact: /.*\.zip/
  draft: false
  prerelease: false
  on:
    appveyor_repo_tag: true  # deploy on tag push only
    nodejs_version: "4"<|MERGE_RESOLUTION|>--- conflicted
+++ resolved
@@ -84,13 +84,7 @@
 # Packaging artifacts
 # https://www.appveyor.com/docs/packaging-artifacts
 artifacts:
-<<<<<<< HEAD
   - path: 'output\cnc-*.zip'
-=======
-  - path: 'output/cnc-*-win32-ia32.zip'
-    type: zip
-  - path: 'output/cnc-*-win32-x64.zip'
->>>>>>> 43f75cb4
     type: zip
 
 # Publishing artifacts to GitHub Releases
