--- conflicted
+++ resolved
@@ -1,10 +1,6 @@
 {
   "name": "cncjs",
-<<<<<<< HEAD
-  "version": "0.5.5",
-=======
   "version": "0.6.0",
->>>>>>> 6033be5c
   "description": "CNC.js is a web-based CNC milling controller for the Arduino running GRBL",
   "dependencies": {
     "Sortable": "~1.2.1",
