import _ from 'lodash';
import log from '../../lib/log';
import i18n from 'i18next';
import pubsub from 'pubsub-js';
import React from 'react';
import Infinite from 'react-infinite';
import classNames from 'classnames';
import Widget, { WidgetHeader, WidgetContent } from '../widget';
import socket from '../../socket';
import './console.css';
import { DropdownButton, MenuItem } from 'react-bootstrap';

const MESSAGE_LIMIT = 5000;

class ConsoleInput extends React.Component {
    static propTypes = {
        port: React.PropTypes.string,
        onSend: React.PropTypes.func,
        onClear: React.PropTypes.func
    };

    handleKeyDown(e) {
        let ENTER = 13;
        if (e.keyCode === ENTER) {
            this.handleSend();
        }
    }
    handleSend() {
        let el = React.findDOMNode(this.refs.command);
        this.props.onSend('> ' + el.value);

<<<<<<< HEAD
        socket.emit('serialport:writeline', this.props.port, el.value);
=======
        socket.emit('serialport:writeln', this.props.port, el.value);
>>>>>>> 6033be5c

        el.value = '';
    }
    handleClear() {
        this.props.onClear();
    }
    handleGrblHelp() {
        this.props.onSend('> $');
<<<<<<< HEAD
        socket.emit('serialport:writeline', this.props.port, '$');
    }
    handleGrblSettings() {
        this.props.onSend('> $$');
        socket.emit('serialport:writeline', this.props.port, '$$');
=======
        socket.emit('serialport:writeln', this.props.port, '$');
    }
    handleGrblSettings() {
        this.props.onSend('> $$');
        socket.emit('serialport:writeln', this.props.port, '$$');
>>>>>>> 6033be5c
    }
    render() {
        let { port } = this.props;
        let canInput = !!port;
        let canSend = canInput;
        let canClearAll = canInput;
        let canViewGrblHelp = canInput;
        let canViewGrblSettings = canInput;

        return (
            <div className="console-input">
                <div className="input-group input-group-sm">
                    <input
                        type="text"
                        className="form-control"
                        onKeyDown={::this.handleKeyDown}
                        ref="command"
                        placeholder={i18n._('Type serial port command')}
                        disabled={!canInput}
                    />
                    <div className="input-group-btn">
                        <button
                            type="button"
                            className="btn btn-default"
                            onClick={::this.handleSend}
                            disabled={!canSend}
                        >
                            {i18n._('Send')}
                        </button>
                        <DropdownButton bsSize="sm" title="" id="console-command-dropdown" pullRight>
                            <MenuItem onSelect={::this.handleClear} disabled={!canClearAll}>{i18n._('Clear all')}</MenuItem>
                            <MenuItem onSelect={::this.handleGrblHelp} disabled={!canViewGrblHelp}>{i18n._('Grbl Help ($)')}</MenuItem>
                            <MenuItem onSelect={::this.handleGrblSettings} disabled={!canViewGrblSettings}>{i18n._('Grbl Settings ($$)')}</MenuItem>
                        </DropdownButton>
                    </div>
                </div>
            </div>
        );
    }
}

class ConsoleWindow extends React.Component {
    static propTypes = {
        messages: React.PropTypes.array
    };

    // Scroll Position with React
    // http://blog.vjeux.com/2013/javascript/scroll-position-with-react.html
    componentWillUpdate() {
        let node = React.findDOMNode(this.refs.infinite);
        let hScrollBarHeight = (node.scrollWidth != node.clientWidth) ? 20 : 0;
        this.shouldScrollBottom = ((node.scrollTop + node.clientHeight + hScrollBarHeight) >= node.scrollHeight);
    }
    componentDidUpdate() {
        let node = React.findDOMNode(this.refs.infinite);
        if (this.shouldScrollBottom) {
            node.scrollTop = node.scrollHeight;
        }
    }
    buildElements(messages) {
        return _.map(messages, function(msg, index) {
            return (
                <div key={index} className="infinite-list-item">{msg}</div>
            );
        });
    }
    render() {
        let { messages } = this.props;

        return (
            <div className="console-window code">
                <Infinite containerHeight={260} elementHeight={20} ref="infinite">
                {this.buildElements(messages)}
                </Infinite>
            </div>
        );
    }
}

export default class Console extends React.Component {
    state = {
        port: '',
        messages: []
    };

    componentDidMount() {
        this.subscribe();
        this.addSocketEvents();
    }
    componentWillUnmount() {
        this.unsubscribe();
        this.removeSocketEvents();
    }
    subscribe() {
        let that = this;

        this.pubsubTokens = [];

        { // port
            let token = pubsub.subscribe('port', (msg, port) => {
                port = port || '';
                that.setState({ port: port });

                if (!port) {
                    that.clearMessages();
                }
            });
            this.pubsubTokens.push(token);
        }
    }
    unsubscribe() {
        _.each(this.pubsubTokens, (token) => {
            pubsub.unsubscribe(token);
        });
        this.pubsubTokens = [];
    }
    addSocketEvents() {
        socket.on('serialport:readline', ::this.socketOnSerialPortReadLine);
    }
    removeSocketEvents() {
        socket.off('serialport:readline', ::this.socketOnSerialPortReadLine);
    }
    socketOnSerialPortReadLine(line) {
        this.sendMessage(line);
    }
    sendMessage(message) {
        this.setState({
            messages: this.state.messages.concat(message).slice(0, MESSAGE_LIMIT)
        });
    }
    clearMessages() {
        this.setState({
            messages: []
        });
    }
    render() {
        return (
            <div>
                <ConsoleInput
                    port={this.state.port}
                    onSend={::this.sendMessage}
                    onClear={::this.clearMessages}
                />
                <ConsoleWindow
                    messages={this.state.messages}
                />
            </div>
        );
    }
}

export default class ConsoleWidget extends React.Component {
    state = {
        isCollapsed: false
    };

    handleClick(target, val) {
        if (target === 'toggle') {
            this.setState({
                isCollapsed: !!val
            });
        }
    }
    render() {
        let width = 360;
        let title = (
            <div><i className="glyphicon glyphicon-console"></i>{i18n._('Console')}</div>
        );
        let toolbarButtons = [
            'toggle'
        ];
        let widgetContentClass = classNames(
            { 'hidden': this.state.isCollapsed }
        );

        return (
            <div data-component="Widgets/ConsoleWidget">
                <Widget width={width}>
                    <WidgetHeader
                        title={title}
                        toolbarButtons={toolbarButtons}
                        handleClick={::this.handleClick}
                    />
                    <WidgetContent className={widgetContentClass}>
                        <Console />
                    </WidgetContent>
                </Widget>
            </div>
        );
    }
}<|MERGE_RESOLUTION|>--- conflicted
+++ resolved
@@ -29,11 +29,7 @@
         let el = React.findDOMNode(this.refs.command);
         this.props.onSend('> ' + el.value);
 
-<<<<<<< HEAD
-        socket.emit('serialport:writeline', this.props.port, el.value);
-=======
         socket.emit('serialport:writeln', this.props.port, el.value);
->>>>>>> 6033be5c
 
         el.value = '';
     }
@@ -42,19 +38,11 @@
     }
     handleGrblHelp() {
         this.props.onSend('> $');
-<<<<<<< HEAD
-        socket.emit('serialport:writeline', this.props.port, '$');
-    }
-    handleGrblSettings() {
-        this.props.onSend('> $$');
-        socket.emit('serialport:writeline', this.props.port, '$$');
-=======
         socket.emit('serialport:writeln', this.props.port, '$');
     }
     handleGrblSettings() {
         this.props.onSend('> $$');
         socket.emit('serialport:writeln', this.props.port, '$$');
->>>>>>> 6033be5c
     }
     render() {
         let { port } = this.props;
